
AUTOMAKE_OPTIONS=subdir-objects

PREFIX=/usr
AM_CFLAGS=-std=gnu99 `pkg-config --cflags uuid blkid`
AM_LDFLAGS=`pkg-config --libs uuid blkid` -L$(top_builddir)


bin_PROGRAMS=make-bcache \
	     probe-bcache \
	     bcache-super-show \
	     bcachectl \
	     bcacheadm

noinst_PROGRAMS=bcache-test

lib_LIBRARIES=libbcache.a
libbcache_a_SOURCES=bcache.c
bcache_LDADD=libbcache.a

make_bcache_SOURCES=make-bcache.c
make_bcache_LDADD=libbcache.a

probe_bcache_SOURCES=probe-bcache.c
probe_bcache_LDADD=libbcache.a

bcache_super_show_SOURCES=bcache-super-show.c
bcache_super_show_LDADD=libbcache.a

bcachectl_SOURCES=bcachectl.c

bcache_test_SOURCES=bcache-test.c
bcache_test_LDFLAGS=-lm `pkg-config --libs openssl`
bcache_test_CFLAGS=$(AM_CFLAGS) `pkg-config --cflags openssl`

bcacheadm_SOURCES=bcacheadm.c
bcacheadm_CFLAGS=$(AM_CFLAGS) -g
bcacheadm_LDFLAGS=$(AM_LDFLAGS) -lnih
bcacheadm_LDADD=libbcache.a


udevrule_DATA=69-bcache.rules
udevruledir=$(prefix)/lib/udev/rules.d

udevr_DATA=bcache-register
udevrdir=$(prefix)/lib/udev/

initramfs_SCRIPTS=initramfs/bcache
initramfsdir=$(prefix)/etc/initramfs-tools/hooks/

man8_MANS= bcache-super-show.8 \
	   make-bcache.8 \
<<<<<<< HEAD
	   probe-bcache.8

include ../../../../../../../../../../usr/share/DateraContainer/Makefile.rpm
# some version of automake don't like absolute path names for included makefiles
=======
	   probe-bcache.8 \
	   bcacheadm.8
>>>>>>> 7763a86c
<|MERGE_RESOLUTION|>--- conflicted
+++ resolved
@@ -50,12 +50,8 @@
 
 man8_MANS= bcache-super-show.8 \
 	   make-bcache.8 \
-<<<<<<< HEAD
-	   probe-bcache.8
+	   probe-bcache.8 \
+	   bcacheadm.8
 
 include ../../../../../../../../../../usr/share/DateraContainer/Makefile.rpm
-# some version of automake don't like absolute path names for included makefiles
-=======
-	   probe-bcache.8 \
-	   bcacheadm.8
->>>>>>> 7763a86c
+# some version of automake don't like absolute path names for included makefiles