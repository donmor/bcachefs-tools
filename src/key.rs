use std::{
    fmt, fs,
    io::{stdin, IsTerminal},
};

use crate::c_str;
use anyhow::anyhow;
use bch_bindgen::bcachefs::bch_sb_handle;
use clap::builder::PossibleValue;
use log::info;

#[derive(Clone, Debug)]
pub enum UnlockPolicy {
    None,
    Fail,
    Wait,
    Ask,
}

impl std::str::FromStr for UnlockPolicy {
    type Err = anyhow::Error;
    fn from_str(s: &str) -> anyhow::Result<Self> {
        match s {
            "" | "none" => Ok(UnlockPolicy::None),
            "fail" => Ok(UnlockPolicy::Fail),
            "wait" => Ok(UnlockPolicy::Wait),
            "ask" => Ok(UnlockPolicy::Ask),
            _ => Err(anyhow!("Invalid unlock policy provided")),
        }
    }
}

impl clap::ValueEnum for UnlockPolicy {
    fn value_variants<'a>() -> &'a [Self] {
        &[
            UnlockPolicy::None,
            UnlockPolicy::Fail,
            UnlockPolicy::Wait,
            UnlockPolicy::Ask,
        ]
    }

    fn to_possible_value(&self) -> Option<PossibleValue> {
        Some(match self {
            Self::None => PossibleValue::new("none").alias(""),
            Self::Fail => PossibleValue::new("fail"),
            Self::Wait => PossibleValue::new("wait"),
            Self::Ask => PossibleValue::new("ask"),
        })
    }
}

impl fmt::Display for UnlockPolicy {
    fn fmt(&self, f: &mut fmt::Formatter<'_>) -> fmt::Result {
        match self {
            UnlockPolicy::None => write!(f, "None"),
            UnlockPolicy::Fail => write!(f, "Fail"),
            UnlockPolicy::Wait => write!(f, "Wait"),
            UnlockPolicy::Ask => write!(f, "Ask"),
        }
    }
}

pub fn check_for_key(key_name: &std::ffi::CStr) -> anyhow::Result<bool> {
    use bch_bindgen::keyutils::{self, keyctl_search};
    let key_name = key_name.to_bytes_with_nul().as_ptr() as *const _;
    let key_type = c_str!("user");

    let key_id = unsafe { keyctl_search(keyutils::KEY_SPEC_USER_KEYRING, key_type, key_name, 0) };
    if key_id > 0 {
        info!("Key has become available");
        Ok(true)
    } else {
        match errno::errno().0 {
            libc::ENOKEY | libc::EKEYREVOKED => Ok(false),
            _ => Err(crate::ErrnoError(errno::errno()).into()),
        }
    }
}

fn wait_for_unlock(uuid: &uuid::Uuid) -> anyhow::Result<()> {
    let key_name = std::ffi::CString::new(format!("bcachefs:{}", uuid)).unwrap();
    loop {
        if check_for_key(&key_name)? {
            break Ok(());
        }

        std::thread::sleep(std::time::Duration::from_secs(1));
    }
}

// blocks indefinitely if no input is available on stdin
fn ask_for_passphrase(sb: &bch_sb_handle) -> anyhow::Result<()> {
    let passphrase = if stdin().is_terminal() {
        rpassword::prompt_password("Enter passphrase: ")?
    } else {
        info!("Trying to read passphrase from stdin...");
        let mut line = String::new();
        stdin().read_line(&mut line)?;
        line
    };
    unlock_master_key(sb, &passphrase)
}

const BCH_KEY_MAGIC: &str = "bch**key";
fn unlock_master_key(sb: &bch_sb_handle, passphrase: &str) -> anyhow::Result<()> {
    use bch_bindgen::bcachefs::{self, bch2_chacha_encrypt_key, bch_encrypted_key, bch_key};
    use byteorder::{LittleEndian, ReadBytesExt};
    use std::os::raw::c_char;

    let key_name = std::ffi::CString::new(format!("bcachefs:{}", sb.sb().uuid())).unwrap();
    if check_for_key(&key_name)? {
        return Ok(());
    }

    let bch_key_magic = BCH_KEY_MAGIC.as_bytes().read_u64::<LittleEndian>().unwrap();
    let crypt = sb.sb().crypt().unwrap();
    let passphrase = std::ffi::CString::new(passphrase.trim_end())?; // bind to keep the CString alive
    let mut output: bch_key = unsafe {
        bcachefs::derive_passphrase(
            crypt as *const _ as *mut _,
            passphrase.as_c_str().to_bytes_with_nul().as_ptr() as *const _,
        )
    };

    let mut key = *crypt.key();
    let ret = unsafe {
        bch2_chacha_encrypt_key(
            &mut output as *mut _,
            sb.sb().nonce(),
            &mut key as *mut _ as *mut _,
            std::mem::size_of::<bch_encrypted_key>(),
        )
    };
    if ret != 0 {
        Err(anyhow!("chacha decryption failure"))
    } else if key.magic != bch_key_magic {
        Err(anyhow!("failed to verify the password"))
    } else {
        let key_type = c_str!("user");
        let ret = unsafe {
            bch_bindgen::keyutils::add_key(
                key_type,
                key_name.as_c_str().to_bytes_with_nul() as *const _ as *const c_char,
                &output as *const _ as *const _,
                std::mem::size_of::<bch_key>(),
                bch_bindgen::keyutils::KEY_SPEC_USER_KEYRING,
            )
        };
        if ret == -1 {
            Err(anyhow!("failed to add key to keyring: {}", errno::errno()))
        } else {
            Ok(())
        }
    }
}

<<<<<<< HEAD
pub fn unlock_master_key_using_passphrase_file(block_device: &bch_sb_handle, passphrase_file: &std::path::Path) -> anyhow::Result<()> {
    // Attempts to unlock the master key by passphrase_file
    // Return OK() if unlock was successful, Err() otherwise
    info!("Attempting to unlock master key for filesystem {}, using passphrase from file {}", block_device.sb().uuid(), passphrase_file.display());
    // Read the contents of the passphrase_file into a string
=======
pub fn read_from_passphrase_file(
    block_device: &bch_sb_handle,
    passphrase_file: &std::path::Path,
) -> anyhow::Result<()> {
    // Attempts to unlock the master key by password_file
    // Return true if unlock was successful, false otherwise
    info!(
        "Attempting to unlock master key for filesystem {}, using password from file {}",
        block_device.sb().uuid(),
        passphrase_file.display()
    );
    // Read the contents of the password_file into a string
>>>>>>> 5a3011c4
    let passphrase = fs::read_to_string(passphrase_file)?;
    // Call decrypt_master_key with the read string
    unlock_master_key(block_device, &passphrase)
}

pub fn apply_key_unlocking_policy(
    block_device: &bch_sb_handle,
    unlock_policy: UnlockPolicy,
) -> anyhow::Result<()> {
    info!(
        "Attempting to unlock master key for filesystem {}, using unlock policy {}",
        block_device.sb().uuid(),
        unlock_policy
    );
    match unlock_policy {
        UnlockPolicy::Fail => Err(anyhow!("no passphrase available")),
        UnlockPolicy::Wait => Ok(wait_for_unlock(&block_device.sb().uuid())?),
        UnlockPolicy::Ask => ask_for_passphrase(block_device),
        _ => Err(anyhow!("no unlock policy specified for locked filesystem")),
    }
}<|MERGE_RESOLUTION|>--- conflicted
+++ resolved
@@ -155,13 +155,6 @@
     }
 }
 
-<<<<<<< HEAD
-pub fn unlock_master_key_using_passphrase_file(block_device: &bch_sb_handle, passphrase_file: &std::path::Path) -> anyhow::Result<()> {
-    // Attempts to unlock the master key by passphrase_file
-    // Return OK() if unlock was successful, Err() otherwise
-    info!("Attempting to unlock master key for filesystem {}, using passphrase from file {}", block_device.sb().uuid(), passphrase_file.display());
-    // Read the contents of the passphrase_file into a string
-=======
 pub fn read_from_passphrase_file(
     block_device: &bch_sb_handle,
     passphrase_file: &std::path::Path,
@@ -174,7 +167,6 @@
         passphrase_file.display()
     );
     // Read the contents of the password_file into a string
->>>>>>> 5a3011c4
     let passphrase = fs::read_to_string(passphrase_file)?;
     // Call decrypt_master_key with the read string
     unlock_master_key(block_device, &passphrase)
